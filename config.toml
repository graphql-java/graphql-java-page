baseurl = "https://www.graphql-java.com"
languageCode = "en-us"
title = ""
theme = "hugo-sustain"
pygmentsUseClasses=true

[params]
<<<<<<< HEAD
  latestReleases = ["v14.1", "v16.0"]
=======
  latestReleases = ["v16.2", "v14.1"]
>>>>>>> 3d6883c9
  latestDocs = "v16"

## Main Menu
[[menu.main]]
  name = "blog"
  weight = 100
  identifier = "blog"
  url = "/blog/"
[[menu.main]]
  name = "tutorials"
  weight = 100
  identifier = "tutorials"
  url = "/tutorials/"
[[menu.main]]
  name = "documentation"
  identifier = "documentation"
  weight = 200
  url = "/documentation/latest/"
[[menu.main]]
  name = "about"
  identifier = "about"
  weight = 400
  url = "/about/"<|MERGE_RESOLUTION|>--- conflicted
+++ resolved
@@ -5,11 +5,7 @@
 pygmentsUseClasses=true
 
 [params]
-<<<<<<< HEAD
-  latestReleases = ["v14.1", "v16.0"]
-=======
   latestReleases = ["v16.2", "v14.1"]
->>>>>>> 3d6883c9
   latestDocs = "v16"
 
 ## Main Menu
